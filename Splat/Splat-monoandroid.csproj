<?xml version="1.0" encoding="utf-8"?>
<Project DefaultTargets="Build" ToolsVersion="4.0" xmlns="http://schemas.microsoft.com/developer/msbuild/2003">
  <PropertyGroup>
    <Configuration Condition=" '$(Configuration)' == '' ">Debug</Configuration>
    <Platform Condition=" '$(Platform)' == '' ">AnyCPU</Platform>
    <ProductVersion>10.0.0</ProductVersion>
    <SchemaVersion>2.0</SchemaVersion>
    <ProjectGuid>{E429F061-65F1-4B17-A122-F6115840D56D}</ProjectGuid>
    <ProjectTypeGuids>{EFBA0AD7-5A72-4C68-AF49-83D382785DCF};{FAE04EC0-301F-11D3-BF4B-00C04F79EFBC}</ProjectTypeGuids>
    <OutputType>Library</OutputType>
    <RootNamespace>Splat</RootNamespace>
    <AndroidResgenFile>Resources\Resource.designer.cs</AndroidResgenFile>
    <AndroidResgenClass>Resource</AndroidResgenClass>
    <MonoAndroidResourcePrefix>Resources</MonoAndroidResourcePrefix>
    <MonoAndroidAssetsPrefix>Assets</MonoAndroidAssetsPrefix>
    <AssemblyName>Splat</AssemblyName>
    <TargetFrameworkVersion>v2.3</TargetFrameworkVersion>
  </PropertyGroup>
  <PropertyGroup Condition=" '$(Configuration)|$(Platform)' == 'Debug|AnyCPU' ">
    <DebugSymbols>true</DebugSymbols>
    <DebugType>full</DebugType>
    <Optimize>false</Optimize>
    <OutputPath>bin\Debug\monoandroid</OutputPath>
    <DefineConstants>DEBUG;</DefineConstants>
    <ErrorReport>prompt</ErrorReport>
    <WarningLevel>4</WarningLevel>
    <AndroidLinkMode>None</AndroidLinkMode>
    <ConsolePause>false</ConsolePause>
  </PropertyGroup>
  <PropertyGroup Condition=" '$(Configuration)|$(Platform)' == 'Release|AnyCPU' ">
    <DebugType>pdbonly</DebugType>
    <Optimize>true</Optimize>
    <OutputPath>bin\Release\monoandroid</OutputPath>
    <ErrorReport>prompt</ErrorReport>
    <WarningLevel>4</WarningLevel>
    <AndroidUseSharedRuntime>false</AndroidUseSharedRuntime>
    <ConsolePause>false</ConsolePause>
    <DebugSymbols>true</DebugSymbols>
  </PropertyGroup>
  <ItemGroup>
    <Reference Include="System" />
    <Reference Include="System.Xml" />
    <Reference Include="System.Core" />
    <Reference Include="Mono.Android" />
  </ItemGroup>
  <ItemGroup>
    <Compile Include="Resources\Resource.designer.cs" />
    <Compile Include="Bitmaps.cs" />
    <Compile Include="Android\Bitmaps.cs" />
    <Compile Include="ModeDetector.cs" />
    <Compile Include="PlatformModeDetector.cs" />
    <Compile Include="Android\Color.cs" />
<<<<<<< HEAD
    <Compile Include="Android\Point.cs" />
=======
    <Compile Include="AssemblyFinder.cs" />
>>>>>>> 5728b156
  </ItemGroup>
  <ItemGroup>
    <None Include="Resources\AboutResources.txt" />
  </ItemGroup>
  <ItemGroup>
    <AndroidResource Include="Resources\values\Strings.xml" />
  </ItemGroup>
  <Import Project="$(MSBuildExtensionsPath)\Novell\Novell.MonoDroid.CSharp.targets" />
  <ItemGroup>
    <Folder Include="Android\" />
  </ItemGroup>
</Project><|MERGE_RESOLUTION|>--- conflicted
+++ resolved
@@ -50,11 +50,8 @@
     <Compile Include="ModeDetector.cs" />
     <Compile Include="PlatformModeDetector.cs" />
     <Compile Include="Android\Color.cs" />
-<<<<<<< HEAD
     <Compile Include="Android\Point.cs" />
-=======
     <Compile Include="AssemblyFinder.cs" />
->>>>>>> 5728b156
   </ItemGroup>
   <ItemGroup>
     <None Include="Resources\AboutResources.txt" />
