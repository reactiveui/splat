--- conflicted
+++ resolved
@@ -61,11 +61,8 @@
     <Compile Include="TypeForwardedSystemDrawing.cs" />
     <Compile Include="Logging.cs" />
     <Compile Include="MemoizingMRUCache.cs" />
-<<<<<<< HEAD
     <Compile Include="Android\PlatformRegistrations.cs" />
-=======
     <Compile Include="Properties\AssemblyInfo.cs" />
->>>>>>> 4b48bd5e
   </ItemGroup>
   <ItemGroup>
     <None Include="Resources\AboutResources.txt" />
