--- conflicted
+++ resolved
@@ -101,16 +101,8 @@
     <Prefer32Bit>true</Prefer32Bit>
   </PropertyGroup>
   <ItemGroup>
-<<<<<<< HEAD
-    <!-- A reference to the entire .Net Framework and Windows SDK are automatically included -->
-    <ProjectReference Include="Splat-Portable.csproj">
-      <Project>{0ec8dba1-d745-4ee5-993a-6026440ec3bf}</Project>
-      <Name>Splat-Portable</Name>
-    </ProjectReference>
-=======
     <Compile Include="PlatformModeDetector.cs" />
     <Compile Include="Properties\AssemblyInfo.cs" />
->>>>>>> ae9fc66b
   </ItemGroup>
   <ItemGroup>
     <ProjectReference Include="Splat-Portable.csproj">
