--- conflicted
+++ resolved
@@ -11,18 +11,6 @@
 
     public static class ModeDetector
     {
-<<<<<<< HEAD
-        public static bool InUnitTestRunner() 
-        {
-            var ret = default(bool?);
-            var current = Locator.Current.GetService<IModeDetector>();
-=======
-        static ModeDetector()
-        {
-            var platModeDetector = AssemblyFinder.AttemptToLoadType<IModeDetector>("Splat.PlatformModeDetector");
-            current = platModeDetector;
-        }
-
         static IModeDetector current { get; set; }
 
         public static void OverrideModeDetector(IModeDetector modeDetector)
@@ -36,8 +24,8 @@
         public static bool InUnitTestRunner() 
         {
             if (cachedInUnitTestRunnerResult.HasValue) return cachedInUnitTestRunnerResult.Value;
->>>>>>> 4b48bd5e
 
+            current = current ?? Locator.Current.GetService<IModeDetector>();
             if (current != null) {
                 cachedInUnitTestRunnerResult = current.InUnitTestRunner();
                 if (cachedInUnitTestRunnerResult.HasValue) return cachedInUnitTestRunnerResult.Value;
@@ -51,18 +39,14 @@
         static bool? cachedInDesignModeResult;
         public static bool InDesignMode()
         {
-<<<<<<< HEAD
-            var ret = default(bool?);
-            var current = Locator.Current.GetService<IModeDetector>();
-=======
             if (cachedInDesignModeResult.HasValue) return cachedInDesignModeResult.Value;
->>>>>>> 4b48bd5e
 
+            current = current ?? Locator.Current.GetService<IModeDetector>();
             if (current != null) {
                 cachedInDesignModeResult = current.InDesignMode();
                 if (cachedInDesignModeResult.HasValue) return cachedInDesignModeResult.Value;
             }
-            
+
             // Check Silverlight / WP8 Design Mode
             var type = Type.GetType("System.ComponentModel.DesignerProperties, System.Windows, Version=2.0.5.0, Culture=neutral, PublicKeyToken=7cec85d7bea7798e", false);
             if (type != null) {
