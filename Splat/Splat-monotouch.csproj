<?xml version="1.0" encoding="utf-8"?>
<Project DefaultTargets="Build" ToolsVersion="4.0" xmlns="http://schemas.microsoft.com/developer/msbuild/2003">
  <PropertyGroup>
    <Configuration Condition=" '$(Configuration)' == '' ">Debug</Configuration>
    <Platform Condition=" '$(Platform)' == '' ">AnyCPU</Platform>
    <ProductVersion>10.0.0</ProductVersion>
    <SchemaVersion>2.0</SchemaVersion>
    <ProjectGuid>{95E74294-9538-44F3-AC97-F83760565242}</ProjectGuid>
    <ProjectTypeGuids>{6BC8ED88-2882-458C-8E55-DFD12B67127B};{FAE04EC0-301F-11D3-BF4B-00C04F79EFBC}</ProjectTypeGuids>
    <OutputType>Library</OutputType>
    <RootNamespace>Splat</RootNamespace>
    <IPhoneResourcePrefix>Resources</IPhoneResourcePrefix>
    <AssemblyName>Splat</AssemblyName>
  </PropertyGroup>
  <PropertyGroup Condition=" '$(Configuration)|$(Platform)' == 'Debug|AnyCPU' ">
    <DebugSymbols>true</DebugSymbols>
    <DebugType>full</DebugType>
    <Optimize>false</Optimize>
    <OutputPath>bin\Debug\monotouch</OutputPath>
    <DefineConstants>DEBUG; UIKIT</DefineConstants>
    <ErrorReport>prompt</ErrorReport>
    <WarningLevel>4</WarningLevel>
    <ConsolePause>false</ConsolePause>
  </PropertyGroup>
  <PropertyGroup Condition=" '$(Configuration)|$(Platform)' == 'Release|AnyCPU' ">
    <Optimize>true</Optimize>
    <OutputPath>bin\Release\monotouch</OutputPath>
    <ErrorReport>prompt</ErrorReport>
    <WarningLevel>4</WarningLevel>
    <ConsolePause>false</ConsolePause>
    <DefineConstants>UIKIT</DefineConstants>
  </PropertyGroup>
  <ItemGroup>
    <Reference Include="System" />
    <Reference Include="System.Xml" />
    <Reference Include="System.Core" />
    <Reference Include="monotouch" />
  </ItemGroup>
  <ItemGroup>
    <Folder Include="Resources\" />
    <Folder Include="Cocoa\" />
  </ItemGroup>
  <Import Project="$(MSBuildBinPath)\Microsoft.CSharp.targets" />
  <ItemGroup>
<<<<<<< HEAD
    <Compile Include="Bitmaps.cs" />
    <Compile Include="Cocoa\Bitmaps.cs" />
=======
    <Compile Include="ModeDetector.cs" />
    <Compile Include="PlatformModeDetector.cs" />
>>>>>>> ae9fc66b
  </ItemGroup>
</Project><|MERGE_RESOLUTION|>--- conflicted
+++ resolved
@@ -42,12 +42,9 @@
   </ItemGroup>
   <Import Project="$(MSBuildBinPath)\Microsoft.CSharp.targets" />
   <ItemGroup>
-<<<<<<< HEAD
     <Compile Include="Bitmaps.cs" />
     <Compile Include="Cocoa\Bitmaps.cs" />
-=======
     <Compile Include="ModeDetector.cs" />
     <Compile Include="PlatformModeDetector.cs" />
->>>>>>> ae9fc66b
   </ItemGroup>
 </Project>