--- conflicted
+++ resolved
@@ -27,10 +27,7 @@
         /// </summary>
         static PlatformBitmapLoader()
         {
-<<<<<<< HEAD
-=======
             _log = Locator.Current.GetService<ILogManager>().GetLogger(typeof(PlatformBitmapLoader));
->>>>>>> 161eeda1
             _drawableList = GetDrawableList();
         }
 
@@ -105,32 +102,17 @@
 
         internal static Dictionary<string, int> GetDrawableList()
         {
-<<<<<<< HEAD
-            var log = Splat.LogHost.Default;
-
-            // VS2019 onward
-            var assemblies = AppDomain.CurrentDomain.GetAssemblies()
-                .SelectMany(x => x.GetTypes())
-=======
             // VS2019 onward
             var assemblies = AppDomain.CurrentDomain.GetAssemblies()
                 .SelectMany(GetTypesFromAssembly)
->>>>>>> 161eeda1
                 .Where(x => x.Name == "Resource" && x.GetNestedType("Drawable") != null)
                 .Select(x => x.GetNestedType("Drawable"))
                 .ToArray();
 
-<<<<<<< HEAD
-            log.Debug(() => "DrawableList. Got " + assemblies.Length + " assemblies.");
-            foreach (var assembly in assemblies)
-            {
-                log.Debug(() => "DrawableList Assembly: " + assembly.Name);
-=======
             _log.Debug(() => "DrawableList. Got " + assemblies.Length + " assemblies.");
             foreach (var assembly in assemblies)
             {
                 _log.Debug(() => "DrawableList Assembly: " + assembly.Name);
->>>>>>> 161eeda1
             }
 
             var result = assemblies
@@ -138,23 +120,14 @@
                 .Where(x => x.FieldType == typeof(int) && x.IsLiteral)
                 .ToDictionary(k => k.Name, v => (int)v.GetRawConstantValue());
 
-<<<<<<< HEAD
-            log.Debug(() => "DrawableList. Got " + result.Count + " items.");
-            foreach (var keyValuePair in result)
-            {
-                log.Debug(() => "DrawableList Item: " + keyValuePair.Key);
-=======
             _log.Debug(() => "DrawableList. Got " + result.Count + " items.");
             foreach (var keyValuePair in result)
             {
                 _log.Debug(() => "DrawableList Item: " + keyValuePair.Key);
->>>>>>> 161eeda1
             }
 
             return result;
         }
-<<<<<<< HEAD
-=======
 
         internal static Type[] GetTypesFromAssembly(Assembly assembly)
         {
@@ -178,6 +151,5 @@
                 return e.Types.Where(x => x != null).ToArray();
             }
         }
->>>>>>> 161eeda1
     }
 }