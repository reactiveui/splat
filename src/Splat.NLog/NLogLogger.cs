﻿// Copyright (c) 2019 .NET Foundation and Contributors. All rights reserved.
// Licensed to the .NET Foundation under one or more agreements.
// The .NET Foundation licenses this file to you under the MIT license.
// See the LICENSE file in the project root for full license information.

using System;
using System.Collections.Generic;
using System.Collections.Immutable;
using System.Diagnostics;
using System.Linq;

namespace Splat.NLog
{
    /// <summary>
    /// NLog Logger taken from ReactiveUI 5.
    /// </summary>
    [DebuggerDisplay("Name={_inner.Name} Level={Level}")]
    public sealed class NLogLogger : ILogger, IDisposable
    {
        private static readonly KeyValuePair<LogLevel, global::NLog.LogLevel>[] _mappings = new[]
        {
            new KeyValuePair<LogLevel, global::NLog.LogLevel>(LogLevel.Debug, global::NLog.LogLevel.Debug),
            new KeyValuePair<LogLevel, global::NLog.LogLevel>(LogLevel.Info, global::NLog.LogLevel.Info),
            new KeyValuePair<LogLevel, global::NLog.LogLevel>(LogLevel.Warn, global::NLog.LogLevel.Warn),
            new KeyValuePair<LogLevel, global::NLog.LogLevel>(LogLevel.Error, global::NLog.LogLevel.Error),
            new KeyValuePair<LogLevel, global::NLog.LogLevel>(LogLevel.Fatal, global::NLog.LogLevel.Fatal)
        };

        private static readonly ImmutableDictionary<LogLevel, global::NLog.LogLevel> _mappingsDictionary = _mappings.ToImmutableDictionary();

        private readonly global::NLog.ILogger _inner;

        /// <summary>
        /// Initializes a new instance of the <see cref="NLogLogger"/> class.
        /// </summary>
        /// <param name="inner">The actual nlog logger.</param>
        /// <exception cref="ArgumentNullException">NLog logger not passed.</exception>
        public NLogLogger(global::NLog.ILogger inner)
        {
            _inner = inner ?? throw new ArgumentNullException(nameof(inner));
            SetLogLevel();
            _inner.LoggerReconfigured += OnInnerLoggerReconfigured;
        }

        /// <inheritdoc />
        public LogLevel Level
        {
<<<<<<< HEAD
            get; private set;
        }

        /// <inheritdoc />
        public void Dispose()
        {
            _inner.LoggerReconfigured -= OnInnerLoggerReconfigured;
=======
            get
            {
                foreach (var mapping in _mappings)
                {
                    if (_inner.IsEnabled(mapping.Value))
                    {
                        return mapping.Key;
                    }
                }

                // Default to Fatal, it should always be enabled anyway.
                return LogLevel.Fatal;
            }

            set
            {
                // To be removed.
            }
>>>>>>> db0dfbc2
        }

        /// <inheritdoc />
        public void Write(string message, LogLevel logLevel)
        {
            if ((int)logLevel < (int)Level)
            {
                return;
            }

            _inner.Log(_mappingsDictionary[logLevel], message);
        }

        /// <inheritdoc />
        public void Write(Exception exception, string message, LogLevel logLevel)
        {
            if ((int)logLevel < (int)Level)
            {
                return;
            }

            _inner.Log(_mappingsDictionary[logLevel], exception, message);
        }

        /// <inheritdoc />
        public void Write(string message, Type type, LogLevel logLevel)
        {
            if ((int)logLevel < (int)Level)
            {
                return;
            }

            _inner.Log(_mappingsDictionary[logLevel], $"{type.Name}: {message}");
        }

        /// <inheritdoc />
        public void Write(Exception exception, string message, Type type, LogLevel logLevel)
        {
            if ((int)logLevel < (int)Level)
            {
                return;
            }

            _inner.Log(_mappingsDictionary[logLevel], exception, $"{type.Name}: {message}");
        }

        private void OnInnerLoggerReconfigured(object sender, EventArgs e)
        {
            SetLogLevel();
        }

        /// <summary>
        /// Works out the log level.
        /// </summary>
        /// <remarks>
        /// This was done so the Level property doesn't keep getting re-evaluated each time a Write method is called.
        /// </remarks>
        private void SetLogLevel()
        {
            if (_inner.IsDebugEnabled)
            {
                Level = LogLevel.Debug;
                return;
            }

            if (_inner.IsInfoEnabled)
            {
                Level = LogLevel.Info;
                return;
            }

            if (_inner.IsWarnEnabled)
            {
                Level = LogLevel.Warn;
                return;
            }

            if (_inner.IsErrorEnabled)
            {
                Level = LogLevel.Error;
                return;
            }

            Level = LogLevel.Fatal;
        }
    }
}<|MERGE_RESOLUTION|>--- conflicted
+++ resolved
@@ -45,7 +45,6 @@
         /// <inheritdoc />
         public LogLevel Level
         {
-<<<<<<< HEAD
             get; private set;
         }
 
@@ -53,26 +52,6 @@
         public void Dispose()
         {
             _inner.LoggerReconfigured -= OnInnerLoggerReconfigured;
-=======
-            get
-            {
-                foreach (var mapping in _mappings)
-                {
-                    if (_inner.IsEnabled(mapping.Value))
-                    {
-                        return mapping.Key;
-                    }
-                }
-
-                // Default to Fatal, it should always be enabled anyway.
-                return LogLevel.Fatal;
-            }
-
-            set
-            {
-                // To be removed.
-            }
->>>>>>> db0dfbc2
         }
 
         /// <inheritdoc />
@@ -132,31 +111,16 @@
         /// </remarks>
         private void SetLogLevel()
         {
-            if (_inner.IsDebugEnabled)
-            {
-                Level = LogLevel.Debug;
-                return;
-            }
+              foreach (var mapping in _mappings)
+              {
+                  if (_inner.IsEnabled(mapping.Value))
+                  {
+                      Level = mapping.Key;
+                  }
+              }
 
-            if (_inner.IsInfoEnabled)
-            {
-                Level = LogLevel.Info;
-                return;
-            }
-
-            if (_inner.IsWarnEnabled)
-            {
-                Level = LogLevel.Warn;
-                return;
-            }
-
-            if (_inner.IsErrorEnabled)
-            {
-                Level = LogLevel.Error;
-                return;
-            }
-
-            Level = LogLevel.Fatal;
+              // Default to Fatal, it should always be enabled anyway.
+              Level = LogLevel.Fatal;
         }
     }
 }