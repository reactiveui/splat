<Project>
  <PropertyGroup>
    <GenerateDocumentationFile>true</GenerateDocumentationFile>
    <NoWarn>$(NoWarn);1591;1701;1702;1705;VSX1000</NoWarn>
    <Platform>AnyCPU</Platform>
    <IsTestProject>$(MSBuildProjectName.Contains('Tests'))</IsTestProject>
    <DebugType>embedded</DebugType>
    <CodeAnalysisRuleSet>$(MSBuildThisFileDirectory)analyzers.ruleset</CodeAnalysisRuleSet>

    <Authors>.NET Foundation and Contributors</Authors>
    <Copyright>Copyright (c) .NET Foundation and Contributors</Copyright>
    <PackageLicenseExpression>MIT</PackageLicenseExpression>
    <PackageProjectUrl>https://github.com/reactiveui/splat/</PackageProjectUrl>
    <PackageIconUrl>http://f.cl.ly/items/1307401C3x2g3F2p2Z36/Logo.png</PackageIconUrl>
<<<<<<< HEAD
    <Authors>.NET Foundation and Contributors</Authors>
=======
    <PackageDescription>A library to make things cross-platform that should be.</PackageDescription>
>>>>>>> 161eeda1
    <Owners>xanaisbettsx;ghuntley</Owners>
    <PackageTags>drawing;colours;geometry;logging;unit test detection;service location;image handling;portable;xamarin;xamarin ios;xamarin mac;android;monodroid;uwp;net45</PackageTags>
    <PackageReleaseNotes>https://github.com/reactiveui/splat/releases</PackageReleaseNotes>
    <RepositoryUrl>https://github.com/reactiveui/splat</RepositoryUrl>
    <RepositoryType>git</RepositoryType>

    <!-- disable sourcelink on mono, to workaround https://github.com/dotnet/sourcelink/issues/155 -->
    <EnableSourceLink Condition=" '$(OS)' != 'Windows_NT' AND '$(MSBuildRuntimeType)' != 'Core' ">false</EnableSourceLink>
    <EnableSourceControlManagerQueries>$(EnableSourceLink)</EnableSourceControlManagerQueries>    
    <!-- Publish the repository URL in the built .nupkg (in the NuSpec <Repository> element) -->
    <PublishRepositoryUrl>true</PublishRepositoryUrl> 
    <!-- Embed source files that are not tracked by the source control manager in the PDB -->
    <EmbedUntrackedSources>true</EmbedUntrackedSources>
    <!-- Include PDB in the built .nupkg -->
    <AllowedOutputExtensionsInPackageBuildOutputFolder>$(AllowedOutputExtensionsInPackageBuildOutputFolder);.pdb</AllowedOutputExtensionsInPackageBuildOutputFolder>
  </PropertyGroup>

  <!-- MonoAndroid doesn't seem to want to allow debugging for maintainers -->
  <PropertyGroup Condition=" $(TargetFramework.StartsWith('MonoAndroid')) ">
    <DebugType>Full</DebugType>
  </PropertyGroup>
  
  <ItemGroup Condition="$(IsTestProject)">
    <PackageReference Include="Microsoft.NET.Test.Sdk" Version="16.1.1" />
    <PackageReference Include="xunit" Version="2.4.1" />
    <PackageReference Include="xunit.runner.console" Version="2.4.1" />
    <PackageReference Include="xunit.runner.visualstudio" Version="2.4.1" />
    <PackageReference Include="Xunit.StaFact" Version="0.3.18" />
    <PackageReference Include="Shouldly" Version="4.0.0-beta0002" />
    <PackageReference Include="Microsoft.Reactive.Testing" Version="4.1.5" />
    <PackageReference Include="PublicApiGenerator" Version="9.0.0" />
  </ItemGroup>
  
  <ItemGroup Condition="$(IsTestProject)">
    <Compile Include="$(MSBuildThisFileDirectory)ApiGeneratorGlobalSuppressions.cs" />
  </ItemGroup>

  <ItemGroup Condition="'$(IsTestProject)' != 'true' and '$(SourceLinkEnabled)' != 'false'">
    <PackageReference Include="Microsoft.SourceLink.GitHub" Version="1.0.0-beta2-19270-01" PrivateAssets="All" /> 
  </ItemGroup>
  
   <PropertyGroup>
    <SolutionDir Condition="'$(SolutionDir)' == ''">$(MSBuildThisFileDirectory)</SolutionDir>
  </PropertyGroup>

  <ItemGroup>
<<<<<<< HEAD
    <PackageReference Include="stylecop.analyzers" Version="1.1.1-beta.61" PrivateAssets="all" />
=======
    <None Include="$(MSBuildThisFileDirectory)..\LICENSE" Pack="true" PackagePath="LICENSE" />
  </ItemGroup>
   
  <ItemGroup>	
    <PackageReference Include="Nerdbank.GitVersioning" Version="2.3.183" PrivateAssets="all" />	
  </ItemGroup>

  <ItemGroup>
    <PackageReference Include="stylecop.analyzers" Version="1.1.118" PrivateAssets="all" />
>>>>>>> 161eeda1
    <PackageReference Include="Microsoft.CodeAnalysis.FxCopAnalyzers" Version="2.6.3" PrivateAssets="all" />
    <PackageReference Include="Roslynator.Analyzers" Version="2.1.0-rc" PrivateAssets="All" />
    <PackageReference Condition="'$(OS)' == 'Windows_NT'" Include="Microsoft.CodeAnalysis.FxCopAnalyzers" Version="2.9.3" PrivateAssets="all" />
  </ItemGroup>
  <ItemGroup>
    <AdditionalFiles Include="$(MSBuildThisFileDirectory)stylecop.json" Link="stylecop.json" />
  </ItemGroup>
</Project><|MERGE_RESOLUTION|>--- conflicted
+++ resolved
@@ -12,11 +12,7 @@
     <PackageLicenseExpression>MIT</PackageLicenseExpression>
     <PackageProjectUrl>https://github.com/reactiveui/splat/</PackageProjectUrl>
     <PackageIconUrl>http://f.cl.ly/items/1307401C3x2g3F2p2Z36/Logo.png</PackageIconUrl>
-<<<<<<< HEAD
-    <Authors>.NET Foundation and Contributors</Authors>
-=======
     <PackageDescription>A library to make things cross-platform that should be.</PackageDescription>
->>>>>>> 161eeda1
     <Owners>xanaisbettsx;ghuntley</Owners>
     <PackageTags>drawing;colours;geometry;logging;unit test detection;service location;image handling;portable;xamarin;xamarin ios;xamarin mac;android;monodroid;uwp;net45</PackageTags>
     <PackageReleaseNotes>https://github.com/reactiveui/splat/releases</PackageReleaseNotes>
@@ -40,7 +36,7 @@
   </PropertyGroup>
   
   <ItemGroup Condition="$(IsTestProject)">
-    <PackageReference Include="Microsoft.NET.Test.Sdk" Version="16.1.1" />
+    <PackageReference Include="Microsoft.NET.Test.Sdk" Version="16.2.0" />
     <PackageReference Include="xunit" Version="2.4.1" />
     <PackageReference Include="xunit.runner.console" Version="2.4.1" />
     <PackageReference Include="xunit.runner.visualstudio" Version="2.4.1" />
@@ -63,9 +59,6 @@
   </PropertyGroup>
 
   <ItemGroup>
-<<<<<<< HEAD
-    <PackageReference Include="stylecop.analyzers" Version="1.1.1-beta.61" PrivateAssets="all" />
-=======
     <None Include="$(MSBuildThisFileDirectory)..\LICENSE" Pack="true" PackagePath="LICENSE" />
   </ItemGroup>
    
@@ -75,9 +68,8 @@
 
   <ItemGroup>
     <PackageReference Include="stylecop.analyzers" Version="1.1.118" PrivateAssets="all" />
->>>>>>> 161eeda1
+    <PackageReference Include="Roslynator.Analyzers" Version="2.1.0" PrivateAssets="All" />
     <PackageReference Include="Microsoft.CodeAnalysis.FxCopAnalyzers" Version="2.6.3" PrivateAssets="all" />
-    <PackageReference Include="Roslynator.Analyzers" Version="2.1.0-rc" PrivateAssets="All" />
     <PackageReference Condition="'$(OS)' == 'Windows_NT'" Include="Microsoft.CodeAnalysis.FxCopAnalyzers" Version="2.9.3" PrivateAssets="all" />
   </ItemGroup>
   <ItemGroup>
