--- conflicted
+++ resolved
@@ -1,4 +1,4 @@
-﻿// Copyright (c) 2021 .NET Foundation and Contributors. All rights reserved.
+// Copyright (c) 2021 .NET Foundation and Contributors. All rights reserved.
 // Licensed to the .NET Foundation under one or more agreements.
 // The .NET Foundation licenses this file to you under the MIT license.
 // See the LICENSE file in the project root for full license information.
@@ -9,10 +9,7 @@
     /// Interface for ViewModelOne.
     /// </summary>
 #pragma warning disable CA1040 // Avoid empty interfaces
-<<<<<<< HEAD
-=======
 
->>>>>>> c54ef668
     public interface IViewModelOne
 #pragma warning restore CA1040 // Avoid empty interfaces
     {
